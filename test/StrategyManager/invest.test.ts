import { expect } from 'chai'
import { AbiCoder, parseEther, Signer } from 'ethers'
import { loadFixture } from '@nomicfoundation/hardhat-toolbox/network-helpers'
import {
    DollarCostAverage,
    StrategyInvestor,
<<<<<<< HEAD
=======
    StrategyInvestor__factory,
>>>>>>> 03e52aa6
    StrategyManager__v2,
    SubscriptionManager,
    TestERC20,
    TestVault,
    UniswapPositionManager,
    UniswapV3Factory,
    UniversalRouter,
    UseFee,
} from '@src/typechain'
import { createStrategyFixture } from './fixtures/create-strategy.fixture'
import {
    expectCustomError,
    getFeeEventLog,
    LiquidityHelpers,
    SwapEncoder,
    UniswapV3 as UniswapV3Helper,
} from '@src/helpers'
import { ERC20Priced, Fees, PathUniswapV3, Slippage, UniswapV3, unwrapAddressLike } from '@defihub/shared'
import { SubscriptionSignature } from '@src/SubscriptionSignature'
import { Compare } from '@src/Compare'
import { FeeTo, ONE_PERCENT } from '@src/constants'

// EFFECTS
// => when user is subscribed
//      => create investment position in dca and vaults discounting protocol fee - subscriber discount
// => when user is not subscribed
//      => create investment position in dca and vaults discounting protocol fee
// => when strategist is subscribed and strategy is hot
//      => send fees to strategist
//      => send fees to treasury
// => when strategist is subscribed and strategy is not hot
//      => send fees to strategist
//      => send fees to treasury
// => emit Invested event
// => swap and create investment position
// => invest with native
//
// SIDE-EFFECTS
// => save position in the array of investments
//
// REVERTS
// => when strategist is not subscribed
//      => revert transaction => TODO: this should change to not send fees to strategist
// => if strategyId doesn't exist
// => if swap paths are different than the vaults length in strategy
// => if swap paths are different than the dca length in strategy
describe('StrategyManager#invest', () => {
    const SLIPPAGE_BN = ONE_PERCENT
    const amountToInvest = parseEther('10')

    // accounts
    /** strategist */
    let account0: Signer
    /** Subscribed Investor */
    let account1: Signer
    /** Non Subscribed Investor */
    let account2: Signer
    let treasury: Signer

    // tokens
    let stablecoin: TestERC20
    let stablecoinPriced: ERC20Priced
    let wethPriced: ERC20Priced

    // hub contracts
    let strategyManager: StrategyManager__v2
    let vault: TestVault
    let dca: DollarCostAverage
    let liquidityManager: UseFee
    let vaultManager: UseFee
    let buyProduct: UseFee

    // external test contracts
    let universalRouter: UniversalRouter
    let positionManagerUniV3: UniswapPositionManager
    let factoryUniV3: UniswapV3Factory

    // global data
    let deadline: number
    let subscriptionSignature: SubscriptionSignature
    let permitAccount0: SubscriptionManager.PermitStruct
    let expiredPermitAccount0: SubscriptionManager.PermitStruct

    let strategyId: bigint
    let erc20PricedMap: Map<string, ERC20Priced>

    function getPricedTokenOrFail(address: string) {
        const token = erc20PricedMap.get(address)

        if (!token)
            throw new Error(`Unable to find ERC20Priced with address ${ address }`)

        return token
    }

    function deductFees(
        amount: bigint,
        _strategyId: bigint = strategyId,
        subscribedUser = true,
        subscribedStrategist = true,
    ) {
        return Fees.deductStrategyFee(
            amount,
            strategyManager,
            _strategyId,
            subscribedUser,
            subscribedStrategist,
            dca,
            vaultManager,
            liquidityManager,
            buyProduct,
        )
    }

    function getStrategyFeeAmount(
        amount: bigint,
        _strategyId: bigint = strategyId,
        subscribedUser = true,
        subscribedStrategist = true,
    ) {
        return Fees.getStrategyFeeAmount(
            amount,
            strategyManager,
            _strategyId,
            subscribedUser,
            subscribedStrategist,
            dca,
            vaultManager,
            liquidityManager,
            buyProduct,
        )
    }

    async function getEncodedSwapV3(
        amount: bigint,
        inputToken: ERC20Priced,
        outputToken: ERC20Priced,
        fromNative = false,
    ) {
        if (inputToken.address === stablecoinPriced.address || amount === 0n)
            return '0x'

        const encodingFunction = fromNative
            ? SwapEncoder.encodeExactNativeInputV3
            : SwapEncoder.encodeExactInputV3

        return encodingFunction(
            universalRouter,
            amount,
            new PathUniswapV3(inputToken.address, [{ fee: 3000, token: outputToken.address }]),
            inputToken,
            outputToken,
            SLIPPAGE_BN,
            strategyManager,
        )
    }

    // Retrieves base invest params between default invest and native invest.
    async function getBaseInvestParams(
        strategyId: bigint,
        amountToInvest: bigint,
        inputToken: ERC20Priced,
        investor: Signer,
        investorSubscribed: boolean,
        strategistSubscribed: boolean,
        isNativeInvest?: boolean,
    ) {
        const deadlineInvestor = investorSubscribed ? deadline : 0

        const stableAmount = inputToken.address === stablecoinPriced.address
            ? amountToInvest
            : Slippage.getMinOutput(amountToInvest, inputToken, stablecoinPriced, SLIPPAGE_BN)

        const [
            { dcaInvestments, vaultInvestments, liquidityInvestments },
            amountWithDeductedFees,
            inputTokenSwap,
            investorPermit,
        ] = await Promise.all([
            strategyManager.getStrategyInvestments(strategyId),
            deductFees(stableAmount, strategyId, investorSubscribed, strategistSubscribed),
            getEncodedSwapV3(amountToInvest, inputToken, stablecoinPriced, isNativeInvest),
            subscriptionSignature
                .signSubscriptionPermit(await investor.getAddress(), deadlineInvestor),
        ])

        const liquidityZaps = await Promise.all(liquidityInvestments.map(
            investment => LiquidityHelpers.getLiquidityZap(
                universalRouter,
                amountWithDeductedFees,
                investment,
                stablecoinPriced,
                getPricedTokenOrFail(investment.token0),
                getPricedTokenOrFail(investment.token1),
                factoryUniV3,
                liquidityManager,
                SLIPPAGE_BN,
            ),
        ))

        return {
            strategyId,
            inputTokenSwap,
            dcaSwaps: dcaInvestments.map(_ => '0x'),
            vaultSwaps: vaultInvestments.map(_ => '0x'),
            liquidityZaps,
            buySwaps: [], // TODO
            investorPermit,
            strategistPermit: strategistSubscribed ? permitAccount0 : expiredPermitAccount0,
        }
    }

    async function getInvestParams(
        investor: Signer,
        investorSubscribed = true,
        strategistSubscribed = true,
    ): Promise<StrategyInvestor.InvestParamsStruct> {
        return {
            ...await getBaseInvestParams(
                strategyId,
                amountToInvest,
                stablecoinPriced,
                investor,
                investorSubscribed,
                strategistSubscribed,
            ),
            inputToken: stablecoinPriced.address,
            inputAmount: amountToInvest,
        }
    }

    async function getInvestNativeParams(
        investor: Signer,
        investorSubscribed = true,
        strategistSubscribed = true,
    ): Promise<StrategyInvestor.InvestNativeParamsStruct> {
        return getBaseInvestParams(
            strategyId,
            amountToInvest,
            wethPriced,
            investor,
            investorSubscribed,
            strategistSubscribed,
            true,
        )
    }

    async function _invest(
        investor: Signer,
        investParams?: StrategyInvestor.InvestParamsStruct,
    ) {
        return strategyManager
            .connect(investor)
            .invest(investParams || await getInvestParams(investor))
    }

    async function _investNative(
        investor: Signer,
        investParams?: StrategyInvestor.InvestNativeParamsStruct,
        value = amountToInvest,
    ) {
        return strategyManager
            .connect(investor)
            .investNative(investParams || await getInvestNativeParams(investor), { value })
    }

    beforeEach(async () => {
        ({
            // accounts
            account0,
            account1,
            account2,
            treasury,

            // tokens
            wethPriced,
            stablecoin,
            stablecoinPriced,

            // hub contracts
            strategyManager,
            dca,
            vault,
            liquidityManager,
            vaultManager,
            buyProduct,

            // external test contracts
            universalRouter,
            positionManagerUniV3,
            factoryUniV3,

            // global data
            strategyId,
            deadline,
            erc20PricedMap,
            permitAccount0,
            expiredPermitAccount0,
            subscriptionSignature,
        } = await loadFixture(createStrategyFixture))
    })

    describe('EFFECTS', () => {
        describe('when user is subscribed', () => {
            it('create investment position in dca, vaults and liquidity', async () => {
                const investParams = await getInvestParams(account1)

                await _invest(account1, investParams)

                const [
                    dcaPosition0,
                    dcaPosition1,
                    dcaPositionBalance0,
                    dcaPositionBalance1,
                    amountWithDeductedFees,
                    investments,
                    { liquidityPositions, vaultPositions },
                ] = await Promise.all([
                    dca.getPosition(strategyManager, 0),
                    dca.getPosition(strategyManager, 1),
                    dca.getPositionBalances(strategyManager, 0),
                    dca.getPositionBalances(strategyManager, 1),
                    deductFees(amountToInvest),
                    strategyManager.getStrategyInvestments(strategyId),
                    strategyManager.getPositionInvestments(account1, 0),
                ])

                /////////////////////
                // DCA Position 0 //
                ///////////////////
                expect(dcaPosition0.swaps).to.be.equal(investments.dcaInvestments[0].swaps)
                expect(dcaPosition0.poolId).to.be.equal(investments.dcaInvestments[0].poolId)
                expect(dcaPositionBalance0.inputTokenBalance)
                    .to.be.equal(amountWithDeductedFees * investments.dcaInvestments[0].percentage / 100n)

                /////////////////////
                // DCA Position 1 //
                ///////////////////
                expect(dcaPosition1.swaps).to.be.equal(investments.dcaInvestments[1].swaps)
                expect(dcaPosition1.poolId).to.be.equal(investments.dcaInvestments[1].poolId)
                expect(dcaPositionBalance1.inputTokenBalance)
                    .to.be.equal(amountWithDeductedFees * investments.dcaInvestments[1].percentage / 100n)

                ////////////////////
                // VaultPosition //
                //////////////////
                expect(vaultPositions[0].vault).to.be.equal(await vault.getAddress())
                expect(vaultPositions[0].amount)
                    .to.be.equal(amountWithDeductedFees * investments.vaultInvestments[0].percentage / 100n)

                ////////////////////////
                // LiquidityPosition //
                //////////////////////
                const {
                    token0,
                    token1,
                    fee,
                    tickLower,
                    tickUpper,
                    liquidity,
                } = await positionManagerUniV3
                    .positions(liquidityPositions[0].tokenId)

                const { amount0, amount1 } = UniswapV3.getPositionTokenAmounts(
                    await UniswapV3Helper.getPoolByFactoryContract(
                        factoryUniV3,
                        token0,
                        token1,
                        fee,
                    ),
                    liquidity,
                    tickLower,
                    tickUpper,
                )

                const pricedToken0 = getPricedTokenOrFail(token0)
                const pricedToken1 = getPricedTokenOrFail(token1)

                expect(fee).to.be.equal(investments.liquidityInvestments[0].fee)
                expect(token0).to.be.equal(investments.liquidityInvestments[0].token0)
                expect(token1).to.be.equal(investments.liquidityInvestments[0].token1)

                expect(tickLower).to.be.equal(investParams.liquidityZaps[0].tickLower)
                expect(tickUpper).to.be.equal(investParams.liquidityZaps[0].tickUpper)

                expect(liquidity).to.be.equal(liquidityPositions[0].liquidity)
                expect(await positionManagerUniV3.getAddress()).to.be.equal(liquidityPositions[0].positionManager)

                Compare.almostEqualPercentage({
                    value: amountWithDeductedFees * investments.liquidityInvestments[0].percentage / 100n,
                    target: BigInt(
                        pricedToken0.price.times(amount0.toString())
                            .plus(pricedToken1.price.times(amount1.toString()))
                            .toFixed(0),
                    ),
                    tolerance: ONE_PERCENT,
                })
            })
        })

        describe('when user is not subscribed', () => {
            it('create investment position in dca, vaults and liquidity', async () => {
                const investParams = await getInvestParams(account2, false)

                await _invest(account2, investParams)

                const [
                    dcaPosition0,
                    dcaPosition1,
                    dcaPositionBalance0,
                    dcaPositionBalance1,
                    amountWithDeductedFees,
                    investments,
                    { liquidityPositions, vaultPositions },
                ] = await Promise.all([
                    dca.getPosition(strategyManager, 0),
                    dca.getPosition(strategyManager, 1),
                    dca.getPositionBalances(strategyManager, 0),
                    dca.getPositionBalances(strategyManager, 1),
                    deductFees(amountToInvest, strategyId, false),
                    strategyManager.getStrategyInvestments(strategyId),
                    strategyManager.getPositionInvestments(account2, 0),
                ])

                /////////////////////
                // DCA Position 0 //
                ///////////////////
                expect(dcaPosition0.swaps).to.be.equal(investments.dcaInvestments[0].swaps)
                expect(dcaPosition0.poolId).to.be.equal(investments.dcaInvestments[0].poolId)
                expect(dcaPositionBalance0.inputTokenBalance)
                    .to.be.equal(amountWithDeductedFees * investments.dcaInvestments[0].percentage / 100n)

                /////////////////////
                // DCA Position 1 //
                ///////////////////
                expect(dcaPosition1.swaps).to.be.equal(investments.dcaInvestments[1].swaps)
                expect(dcaPosition1.poolId).to.be.equal(investments.dcaInvestments[1].poolId)
                expect(dcaPositionBalance1.inputTokenBalance)
                    .to.be.equal(amountWithDeductedFees * investments.dcaInvestments[0].percentage / 100n)

                ////////////////////
                // VaultPosition //
                //////////////////
                expect(vaultPositions[0].vault).to.be.equal(await vault.getAddress())
                expect(vaultPositions[0].amount)
                    .to.be.equal(amountWithDeductedFees * investments.vaultInvestments[0].percentage / 100n)

                ////////////////////////
                // LiquidityPosition //
                //////////////////////
                const {
                    token0,
                    token1,
                    fee,
                    tickLower,
                    tickUpper,
                    liquidity,
                } = await positionManagerUniV3
                    .positions(liquidityPositions[0].tokenId)

                const { amount0, amount1 } = UniswapV3.getPositionTokenAmounts(
                    await UniswapV3Helper.getPoolByFactoryContract(
                        factoryUniV3,
                        token0,
                        token1,
                        fee,
                    ),
                    liquidity,
                    tickLower,
                    tickUpper,
                )

                const pricedToken0 = getPricedTokenOrFail(token0)
                const pricedToken1 = getPricedTokenOrFail(token1)

                expect(fee).to.be.equal(investments.liquidityInvestments[0].fee)
                expect(token0).to.be.equal(investments.liquidityInvestments[0].token0)
                expect(token1).to.be.equal(investments.liquidityInvestments[0].token1)

                expect(tickLower).to.be.equal(investParams.liquidityZaps[0].tickLower)
                expect(tickUpper).to.be.equal(investParams.liquidityZaps[0].tickUpper)

                expect(liquidity).to.be.equal(liquidityPositions[0].liquidity)
                expect(await positionManagerUniV3.getAddress()).to.be.equal(liquidityPositions[0].positionManager)

                Compare.almostEqualPercentage({
                    value: amountWithDeductedFees * investments.liquidityInvestments[0].percentage / 100n,
                    target: BigInt(
                        pricedToken0.price.times(amount0.toString())
                            .plus(pricedToken1.price.times(amount1.toString()))
                            .toFixed(0),
                    ),
                    tolerance: ONE_PERCENT,
                })
            })
        })

        describe('when strategist is subscribed', async () => {
            it('increase strategist rewards and send fees to treasury if strategy is hot', async () => {
                const treasuryBalanceBefore = await stablecoin.balanceOf(treasury)
                const strategistRewardsBefore = await strategyManager.getStrategistRewards(account0)

                await strategyManager.setHottestStrategies([0])
                await _invest(account1)

                const { strategistFee, protocolFee } = await getStrategyFeeAmount(amountToInvest)

                const treasuryBalanceDelta = (await stablecoin.balanceOf(treasury)) - treasuryBalanceBefore
                const strategistRewardsDelta = (await strategyManager.getStrategistRewards(account0)) - strategistRewardsBefore

                expect(treasuryBalanceDelta).to.be.equal(protocolFee)
                expect(strategistRewardsDelta).to.be.equal(strategistFee)
            })

            it('increase strategist rewards and send fees to treasury if strategy is not hot', async () => {
                const treasuryBalanceBefore = await stablecoin.balanceOf(treasury)
                const strategistRewardsBefore = await strategyManager.getStrategistRewards(account0)

                await _invest(account1)

                const { strategistFee, protocolFee } = await getStrategyFeeAmount(amountToInvest)

                const treasuryBalanceDelta = (await stablecoin.balanceOf(treasury)) - treasuryBalanceBefore
                const strategistRewardsDelta = (await strategyManager.getStrategistRewards(account0)) - strategistRewardsBefore

                expect(treasuryBalanceDelta).to.be.equal(protocolFee)
                expect(strategistRewardsDelta).to.be.equal(strategistFee)
            })

            it('increase strategist rewards by same amount whether the investor is subscribed or not', async () => {
                const strategistRewardsBefore = await strategyManager.getStrategistRewards(account0)

                await _invest(account1)

                const strategistRewardsDelta1 = (await strategyManager.getStrategistRewards(account0)) - strategistRewardsBefore

                await _invest(
                    account2,
                    await getInvestParams(account2, false),
                )

                const strategistRewardsDelta2 = (await strategyManager.getStrategistRewards(account0)) - strategistRewardsDelta1

                const [
                    { strategistFee: strategistFees1 },
                    { strategistFee: strategistFees2 },
                ] = await Promise.all([
                    getStrategyFeeAmount(amountToInvest),
                    getStrategyFeeAmount(amountToInvest, strategyId, false),
                ])

                const strategistRewardsDeltaTotal = strategistRewardsDelta1 + strategistRewardsDelta2

                expect(strategistFees1).to.be.equal(strategistFees2)
                expect(strategistRewardsDelta1).to.be.equal(strategistFees1)
                expect(strategistRewardsDelta2).to.be.equal(strategistFees2)
                expect(strategistRewardsDelta1).to.be.equal(strategistRewardsDelta2)
                expect(strategistRewardsDeltaTotal).to.be.equal(strategistFees1 + strategistFees2)
            })
        })

        describe('when strategist is not subscribed', () => {
            let strategist: string
            let initialStrategistRewards: bigint

            beforeEach(async () => {
                strategist = await strategyManager.getStrategyCreator(strategyId)
                initialStrategistRewards = await strategyManager
                    .getStrategistRewards(strategist)
            })

            it('subscribed user sends strategist rewards to treasury', async () => {
                const receipt = await (
                    await _invest(
                        account1,
                        await getInvestParams(account1, true, false),
                    )
                ).wait()

                const finalStrategistRewards = await strategyManager
                    .getStrategistRewards(strategist)

                expect(finalStrategistRewards).to.be.equal(initialStrategistRewards)

                const { protocolFee } = await getStrategyFeeAmount(amountToInvest, strategyId, true, false)

                const feeEvent = getFeeEventLog(receipt, FeeTo.PROTOCOL)

                expect(feeEvent?.args).to.deep.equal([
                    await unwrapAddressLike(account1),
                    await unwrapAddressLike(treasury),
                    protocolFee,
                    AbiCoder.defaultAbiCoder().encode(['uint', 'uint8'], [strategyId, FeeTo.PROTOCOL]),
                ])
            })

            it('unsubscribed user sends strategist rewards to treasury', async () => {
                const receipt = await (
                    await _invest(
                        account2,
                        await getInvestParams(account2, false, false),
                    )
                ).wait()

                const finalStrategistRewards = await strategyManager
                    .getStrategistRewards(strategist)

                expect(finalStrategistRewards).to.be.equal(initialStrategistRewards)

                const { protocolFee } = await getStrategyFeeAmount(amountToInvest, strategyId, false, false)

                const feeEvent = getFeeEventLog(receipt, FeeTo.PROTOCOL)

                expect(feeEvent?.args).to.deep.equal([
                    await unwrapAddressLike(account2),
                    await unwrapAddressLike(treasury),
                    protocolFee,
                    AbiCoder.defaultAbiCoder().encode(['uint', 'uint8'], [strategyId, FeeTo.PROTOCOL]),
                ])
            })
        })

        it('invest using native ETH', async () => {
            const investParams = await getInvestNativeParams(account1)
            const amountToInvestInStable = Slippage.getMinOutput(
                amountToInvest,
                wethPriced,
                stablecoinPriced,
                SLIPPAGE_BN,
            )

            await _investNative(account1, investParams)

            const [
                dcaPosition0,
                dcaPosition1,
                dcaPositionBalance0,
                dcaPositionBalance1,
                amountWithDeductedFees,
                investments,
                { liquidityPositions, vaultPositions },
            ] = await Promise.all([
                dca.getPosition(strategyManager, 0),
                dca.getPosition(strategyManager, 1),
                dca.getPositionBalances(strategyManager, 0),
                dca.getPositionBalances(strategyManager, 1),
                deductFees(amountToInvestInStable),
                strategyManager.getStrategyInvestments(strategyId),
                strategyManager.getPositionInvestments(account1, 0),
            ])

            /////////////////////
            // DCA Position 0 //
            ///////////////////
            expect(dcaPosition0.swaps).to.be.equal(investments.dcaInvestments[0].swaps)
            expect(dcaPosition0.poolId).to.be.equal(investments.dcaInvestments[0].poolId)
            Compare.almostEqualPercentage({
                value: amountWithDeductedFees * investments.dcaInvestments[0].percentage / 100n,
                target: dcaPositionBalance0.inputTokenBalance,
                tolerance: ONE_PERCENT,
            })

            /////////////////////
            // DCA Position 1 //
            ///////////////////
            expect(dcaPosition1.swaps).to.be.equal(investments.dcaInvestments[1].swaps)
            expect(dcaPosition1.poolId).to.be.equal(investments.dcaInvestments[1].poolId)
            Compare.almostEqualPercentage({
                value: amountWithDeductedFees * investments.dcaInvestments[1].percentage / 100n,
                target: dcaPositionBalance1.inputTokenBalance,
                tolerance: ONE_PERCENT,
            })

            ////////////////////
            // VaultPosition //
            //////////////////
            expect(vaultPositions[0].vault).to.be.equal(await vault.getAddress())
            Compare.almostEqualPercentage({
                value: amountWithDeductedFees * investments.vaultInvestments[0].percentage / 100n,
                target: vaultPositions[0].amount,
                tolerance: ONE_PERCENT,
            })

            ////////////////////////
            // LiquidityPosition //
            //////////////////////
            const {
                token0,
                token1,
                fee,
                tickLower,
                tickUpper,
                liquidity,
            } = await positionManagerUniV3
                .positions(liquidityPositions[0].tokenId)

            const { amount0, amount1 } = UniswapV3.getPositionTokenAmounts(
                await UniswapV3Helper.getPoolByFactoryContract(
                    factoryUniV3,
                    token0,
                    token1,
                    fee,
                ),
                liquidity,
                tickLower,
                tickUpper,
            )

            const pricedToken0 = getPricedTokenOrFail(token0)
            const pricedToken1 = getPricedTokenOrFail(token1)

            expect(fee).to.be.equal(investments.liquidityInvestments[0].fee)
            expect(token0).to.be.equal(investments.liquidityInvestments[0].token0)
            expect(token1).to.be.equal(investments.liquidityInvestments[0].token1)

            expect(tickLower).to.be.equal(investParams.liquidityZaps[0].tickLower)
            expect(tickUpper).to.be.equal(investParams.liquidityZaps[0].tickUpper)

            expect(liquidity).to.be.equal(liquidityPositions[0].liquidity)
            expect(await positionManagerUniV3.getAddress()).to.be.equal(liquidityPositions[0].positionManager)

            Compare.almostEqualPercentage({
                value: amountWithDeductedFees * investments.liquidityInvestments[0].percentage / 100n,
                target: BigInt(
                    pricedToken0.price.times(amount0.toString())
                        .plus(pricedToken1.price.times(amount1.toString()))
                        .toFixed(0),
                ),
                tolerance: ONE_PERCENT,
            })
        })
    })

    describe('SIDE-EFFECT', () => {
        it('save position in the array of investments', async () => {
            await _invest(account1)

            const investmentsLength = await strategyManager.getPositionsLength(account1)
            const position = await strategyManager.getPosition(account1, 0)
            const investments = await strategyManager.getPositionInvestments(account1, 0)

            expect(investmentsLength).to.be.equal(1n)
            expect(position.strategyId).to.be.equal(0n)
            expect(investments.dcaPositions[0]).to.be.equal(0n)
            expect(investments.dcaPositions[1]).to.be.equal(1n)
        })

        it('emits PositionCreated event', async () => {
            const tx = await _invest(account1)

            const [
                amountWithDeductedFees,
                positionId,
                investments,
            ] = await Promise.all([
                deductFees(amountToInvest),
                positionManagerUniV3.tokenOfOwnerByIndex(strategyManager, 0),
                strategyManager.getStrategyInvestments(strategyId),
            ])

            const uniV3Position = await positionManagerUniV3.positions(positionId)

            expect(tx)
                .to.emit(strategyManager, 'PositionCreated')
                .withArgs(
                    account1,
                    0,
                    0,
                    stablecoin,
                    amountToInvest,
                    amountWithDeductedFees,
                    [0, 1],
                    [
                        [
                            await vault.getAddress(),
                            amountWithDeductedFees * investments.vaultInvestments[0].percentage / 100n,
                        ],
                    ],
                    [
                        [
                            await positionManagerUniV3.getAddress(),
                            positionId,
                            uniV3Position.liquidity,
                        ],
                    ],
                    [],
                )
        })
    })

    describe('REVERTS', () => {
        it('if swap paths are different than the vault length in strategy', async () => {
            await expectCustomError(
                _invest(
                    account2,
                    {
                        ...await getInvestParams(account2, false),
                        vaultSwaps: [],
                    },
                ),
                'InvalidParamsLength',
            )
        })

        it('if swap paths are different than the dca length in strategy', async () => {
            await expectCustomError(
                _invest(
                    account2,
                    {
                        ...await getInvestParams(account2, false),
                        dcaSwaps: [],
                    },
                ),
                'InvalidParamsLength',
            )
        })

        it('if swap paths are different than the liquidity length in strategy', async () => {
            await expectCustomError(
                _invest(
                    account2,
                    {
                        ...await getInvestParams(account2, false),
                        liquidityZaps: [],
                    },
                ),
                'InvalidParamsLength',
            )
        })

        it('if strategyId do not exist', async () => {
            await expectCustomError(
                _invest(
                    account2,
                    {
                        ...await getInvestParams(account2, false),
                        strategyId: 99,
                    },
                ),
                'StrategyUnavailable',
            )
        })
    })
})<|MERGE_RESOLUTION|>--- conflicted
+++ resolved
@@ -4,10 +4,6 @@
 import {
     DollarCostAverage,
     StrategyInvestor,
-<<<<<<< HEAD
-=======
-    StrategyInvestor__factory,
->>>>>>> 03e52aa6
     StrategyManager__v2,
     SubscriptionManager,
     TestERC20,
