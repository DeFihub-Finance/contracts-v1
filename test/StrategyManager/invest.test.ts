--- conflicted
+++ resolved
@@ -22,12 +22,7 @@
     SwapEncoder,
     UniswapV3 as UniswapV3Helper,
 } from '@src/helpers'
-<<<<<<< HEAD
-import { ERC20Priced, PathUniswapV3, Slippage, UniswapV3, unwrapAddressLike } from '@defihub/shared'
-import { Fees } from '@src/helpers/Fees'
-=======
-import { ERC20Priced, UniswapV3, unwrapAddressLike, Fees } from '@defihub/shared'
->>>>>>> c503ad8e
+import { ERC20Priced, Fees, PathUniswapV3, Slippage, UniswapV3, unwrapAddressLike } from '@defihub/shared'
 import { SubscriptionSignature } from '@src/SubscriptionSignature'
 import { Compare } from '@src/Compare'
 import { ONE_PERCENT } from '@src/constants'
@@ -558,7 +553,7 @@
 
                 await _invest(
                     account2,
-                    await getInvestParams(account2, { _investorSubscribed: false }),
+                    await getInvestParams(account2, false),
                 )
 
                 const strategistRewardsDelta2 = (await strategyManager.getStrategistRewards(account0)) - strategistRewardsDelta1
