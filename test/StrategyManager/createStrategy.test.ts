--- conflicted
+++ resolved
@@ -167,11 +167,7 @@
                     vault: '',
                 }))
 
-<<<<<<< HEAD
-            const dcaInvestment: StrategyManager.DcaInvestmentStruct[] = new Array(21)
-=======
             const dcaInvestments: StrategyManager.DcaInvestmentStruct[] = new Array(21)
->>>>>>> b6285c9a
                 .map(() => ({
                     // @dev percentage doesn't matter here, the investmentCount check happens before
                     percentage: 0,
@@ -180,13 +176,8 @@
                 }))
 
             const tx = strategyManager.connect(account0).createStrategy({
-<<<<<<< HEAD
-                dcaInvestments: dcaInvestment,
-                vaultInvestments: vaultInvestments,
-=======
                 dcaInvestments,
                 vaultInvestments,
->>>>>>> b6285c9a
                 permit: await subscriptionSignature.signSubscriptionPermit(
                     await account0.getAddress(),
                     deadline,
