--- conflicted
+++ resolved
@@ -390,10 +390,6 @@
             ]
         );
 
-<<<<<<< HEAD
-        // TODO check if matches expected fee
-=======
->>>>>>> 03e52aa6
         uint strategistFee;
         uint referrerFee;
 
@@ -403,7 +399,6 @@
                 : strategistPercentage;
 
             strategistFee = amountBaseFee * currentStrategistPercentage / 100;
-<<<<<<< HEAD
 
             _strategistRewards[strategy.creator] += strategistFee;
 
@@ -419,10 +414,6 @@
             referrerFee = amountBaseFee * referralStorage.referrerPercentage / 100;
 
             referralStorage.referrerRewards[referrer] += referrerFee;
-=======
-
-            _strategistRewards[strategy.creator] += strategistFee;
->>>>>>> 03e52aa6
 
             emit Fee(
                 msg.sender,
@@ -432,7 +423,6 @@
             );
         }
 
-<<<<<<< HEAD
         uint protocolFee = amountBaseFee + amountNonSubscriberFee - strategistFee - referrerFee;
 
         stable.safeTransfer(treasury, protocolFee);
@@ -444,14 +434,6 @@
             abi.encode(_params.strategyId, FEE_TO_PROTOCOL)
         );
 
-=======
-        uint protocolFee = amountBaseFee + amountNonSubscriberFee - strategistFee;
-
-        stable.safeTransfer(treasury, protocolFee);
-
-        emit Fee(msg.sender, treasury, protocolFee, abi.encode(_params.strategyId));
-
->>>>>>> 03e52aa6
         return _params.stableAmount - amountBaseFee - amountNonSubscriberFee;
     }
 
