// SPDX-License-Identifier: MIT

pragma solidity 0.8.26;

import {IERC20Upgradeable, SafeERC20Upgradeable} from "@openzeppelin/contracts-upgradeable/token/ERC20/utils/SafeERC20Upgradeable.sol";

import {HubOwnable} from "./abstract/HubOwnable.sol";
import {UseTreasury} from "./abstract/UseTreasury.sol";
import {UseFee} from "./abstract/UseFee.sol";
import {ICall} from './interfaces/ICall.sol';
import {IBeefyVaultV7} from './interfaces/IBeefyVaultV7.sol';
import {ZapManager} from './zap/ZapManager.sol';
import {SubscriptionManager} from "./SubscriptionManager.sol";
import {VaultManager} from "./VaultManager.sol";
import {DollarCostAverage} from './DollarCostAverage.sol';
<<<<<<< HEAD
import {LiquidityManager} from './LiquidityManager.sol';
import {UseZap} from "./abstract/UseZap.sol";
=======
import {InvestLib} from "./libraries/InvestLib.sol";
>>>>>>> b6285c9a

contract StrategyManager is HubOwnable, UseTreasury, ICall {
    using SafeERC20Upgradeable for IERC20Upgradeable;

<<<<<<< HEAD
    struct DcaInvestment {
        uint208 poolId;
        uint16 swaps;
        uint8 percentage;
    }

    struct VaultInvestment {
        address vault;
        uint8 percentage;
    }

    struct LiquidityInvestment {
        address positionManager;
        address token0;
        address token1;
        uint24 fee;
        uint16 pricePercentageThresholdBelow;
        uint16 pricePercentageThresholdAbove;
        uint8 percentage;
    }

=======
>>>>>>> b6285c9a
    // @notice percentages is a mapping from product id to its percentage
    struct Strategy {
        address creator;
        mapping(uint8 => uint8) percentages;
<<<<<<< HEAD
    }

    struct VaultPosition {
        address vault;
        uint amount;
=======
>>>>>>> b6285c9a
    }

    struct LiquidityPosition {
        address positionManager;
        uint tokenId;
    }

    struct Position {
        uint strategyId;
<<<<<<< HEAD
=======
        uint depositedAmount;
        uint remainingAmount;
>>>>>>> b6285c9a
        bool closed;
    }

    struct InitializeParams {
        address owner;
        address treasury;
        address investmentLib;
        IERC20Upgradeable stable;
        SubscriptionManager subscriptionManager;
        DollarCostAverage dca;
        VaultManager vaultManager;
        ZapManager zapManager;
        uint8 maxHottestStrategies;
        uint32 strategistPercentage;
        uint32 hotStrategistPercentage;
    }

    struct CreateStrategyParams {
<<<<<<< HEAD
        DcaInvestment[] dcaInvestments;
        VaultInvestment[] vaultInvestments;
        LiquidityInvestment[] liquidityInvestments;
=======
        InvestLib.DcaInvestment[] dcaInvestments;
        InvestLib.VaultInvestment[] vaultInvestments;
>>>>>>> b6285c9a
        SubscriptionManager.Permit permit;
        bytes32 metadataHash;
    }

<<<<<<< HEAD
    struct LiquidityInvestParams {
        IERC20Upgradeable inputToken;
        bytes swapToken0;
        bytes swapToken1;
        uint swapAmountToken0;
        uint swapAmountToken1;
        int24 tickLower;
        int24 tickUpper;
        uint amount0Min;
        uint amount1Min;
        bytes zapToken0;
        bytes zapToken1;
    }

=======
>>>>>>> b6285c9a
    /**
     * @dev swaps bytes are the encoded versions of ZapManager.ProtocolCall used in the callProtocol function
     */
    struct InvestParams {
        uint strategyId;
        IERC20Upgradeable inputToken;
        uint inputAmount;
        bytes inputTokenSwap;
        bytes[] dcaSwaps;
        bytes[] vaultSwaps;
        LiquidityInvestParams[] liquidityInvestParams;
        SubscriptionManager.Permit investorPermit;
        SubscriptionManager.Permit strategistPermit;
    }

    struct InvestInProductParams {
        uint strategyId;
        uint amount;
        bytes[] swaps;
    }

    struct PullFundsParams {
        address strategist;
        uint strategyId;
        IERC20Upgradeable inputToken;
        uint inputAmount;
        bytes inputTokenSwap;
        SubscriptionManager.Permit permit;
    }

    struct PullFundsResult {
        uint remainingAmount;
        uint strategistFee;
    }

    uint8 public constant PRODUCT_DCA = 0;
    uint8 public constant PRODUCT_VAULTS = 1;
<<<<<<< HEAD
    uint8 public constant PRODUCT_LIQUIDITY = 2;
=======
>>>>>>> b6285c9a

    mapping(address => uint) internal _strategistRewards;

    Strategy[] internal _strategies;
<<<<<<< HEAD
    mapping(uint => DcaInvestment[]) internal _dcaInvestmentsPerStrategy;
    mapping(uint => VaultInvestment[]) internal _vaultInvestmentsPerStrategy;
    mapping(uint => LiquidityInvestment[]) internal _liquidityInvestmentsPerStrategy;
=======
    mapping(uint => InvestLib.DcaInvestment[]) internal _dcaInvestmentsPerStrategy;
    mapping(uint => InvestLib.VaultInvestment[]) internal _vaultInvestmentsPerStrategy;
>>>>>>> b6285c9a

    mapping(address => Position[]) internal _positions;
    // @dev investor => strategy position id => dca position ids
    mapping(address => mapping(uint => uint[])) internal _dcaPositionsPerPosition;
    // @dev investor => strategy position id => vault positions
<<<<<<< HEAD
    mapping(address => mapping(uint => VaultPosition[])) internal _vaultPositionsPerPosition;
    // @dev investor => strategy position id => liquidity positions
    mapping(address => mapping(uint => LiquidityPosition[])) internal _liquidityPositionsPerPosition;
=======
    mapping(address => mapping(uint => InvestLib.VaultPosition[])) internal _vaultPositionsPerPosition;
>>>>>>> b6285c9a

    address public investmentLib;
    IERC20Upgradeable public stable;
    ZapManager public zapManager;
    SubscriptionManager public subscriptionManager;
    DollarCostAverage public dca;
    VaultManager public vaultManager;
    LiquidityManager public liquidityManager;

    mapping(uint => bool) internal _hottestStrategiesMapping;
    uint[] internal _hottestStrategiesArray;
    uint8 public maxHottestStrategies;

    uint32 public strategistPercentage;
    uint32 public hotStrategistPercentage;

    event StrategyCreated(address creator, uint strategyId, bytes32 metadataHash);
    event PositionCreated(
        address owner,
        uint strategyId,
        uint positionId,
        address inputToken,
        uint inputTokenAmount,
        uint stableAmountAfterFees,
        uint[] dcaPositionIds,
        InvestLib.VaultPosition[] vaultPositions
    );
    event PositionClosed(address owner, uint strategyId, uint positionId, uint[][] dcaWithdrawnAmounts, uint[] vaultWithdrawnAmount);
    event PositionCollected(address owner, uint strategyId, uint positionId, uint[] dcaWithdrawnAmounts);
    event CollectedStrategistRewards(address strategist, uint amount);
    event StrategistPercentageUpdated(uint32 discountPercentage);
    event HotStrategistPercentageUpdated(uint32 discountPercentage);
    event HottestStrategiesUpdated(uint[] strategies);
    event MaxHotStrategiesUpdated(uint8 max);

    error Unauthorized();
    error TooManyInvestments();
    error TooManyUsers();
    error InvalidTotalPercentage();
    error InvalidInvestment();
    error PercentageTooHigh();
    error StrategyUnavailable();
<<<<<<< HEAD
    error InvalidParamsLength();
=======
>>>>>>> b6285c9a
    error PositionAlreadyClosed();
    error InvalidPositionId(address investor, uint positionId);

    function initialize(InitializeParams calldata _initializeParams) external initializer {
        __Ownable_init();

        setMaxHottestStrategies(_initializeParams.maxHottestStrategies);
        setStrategistPercentage(_initializeParams.strategistPercentage);
        setHotStrategistPercentage(_initializeParams.hotStrategistPercentage);
        setTreasury(_initializeParams.treasury);

        transferOwnership(_initializeParams.owner);

        zapManager = _initializeParams.zapManager;
        investmentLib = _initializeParams.investmentLib;
        stable = _initializeParams.stable;
        subscriptionManager = _initializeParams.subscriptionManager;
        dca = _initializeParams.dca;
        vaultManager = _initializeParams.vaultManager;
    }

    function createStrategy(CreateStrategyParams memory _params) external virtual {
        uint investmentCount = _params.dcaInvestments.length + _params.vaultInvestments.length;

        if (!subscriptionManager.isSubscribed(msg.sender, _params.permit))
            revert Unauthorized();

        if (investmentCount > 20)
            revert TooManyInvestments();

        uint8 dcaPercentage;
        uint8 vaultPercentage;
        uint8 liquidityPercentage;

<<<<<<< HEAD
        for (uint i = 0; i < _params.dcaInvestments.length; i++)
            dcaPercentage += _params.dcaInvestments[i].percentage;

        for (uint i = 0; i < _params.vaultInvestments.length; i++)
=======
        for (uint i; i < _params.dcaInvestments.length; ++i)
            dcaPercentage += _params.dcaInvestments[i].percentage;

        for (uint i; i < _params.vaultInvestments.length; ++i)
>>>>>>> b6285c9a
            vaultPercentage += _params.vaultInvestments[i].percentage;

        for (uint i = 0; i < _params.liquidityInvestments.length; i++)
            liquidityPercentage += _params.liquidityInvestments[i].percentage;

        if ((dcaPercentage + vaultPercentage + liquidityPercentage) != 100)
            revert InvalidTotalPercentage();

        uint strategyId = _strategies.length;

        Strategy storage strategy = _strategies.push();
        strategy.creator = msg.sender;
        strategy.percentages[PRODUCT_DCA] = dcaPercentage;
        strategy.percentages[PRODUCT_VAULTS] = vaultPercentage;
<<<<<<< HEAD
        strategy.percentages[PRODUCT_LIQUIDITY] = liquidityPercentage;

        // Assigning isn't possible because you can't convert an array of structs from memory to storage
        for (uint i = 0; i < _params.dcaInvestments.length; i++) {
            DcaInvestment memory dcaStrategy = _params.dcaInvestments[i];
=======

        // Assigning isn't possible because you can't convert an array of structs from memory to storage
        for (uint i; i < _params.dcaInvestments.length; ++i) {
            InvestLib.DcaInvestment memory dcaStrategy = _params.dcaInvestments[i];
>>>>>>> b6285c9a

            if (dcaStrategy.poolId >= dca.getPoolsLength())
                revert InvalidInvestment();

            _dcaInvestmentsPerStrategy[strategyId].push(dcaStrategy);
        }

<<<<<<< HEAD
        for (uint i = 0; i < _params.vaultInvestments.length; i++) {
            VaultInvestment memory vaultStrategy = _params.vaultInvestments[i];
=======
        for (uint i; i < _params.vaultInvestments.length; ++i) {
            InvestLib.VaultInvestment memory vaultStrategy = _params.vaultInvestments[i];
>>>>>>> b6285c9a

            if (!vaultManager.whitelistedVaults(vaultStrategy.vault))
                revert InvalidInvestment();

            _vaultInvestmentsPerStrategy[strategyId].push(vaultStrategy);
        }

<<<<<<< HEAD
        for (uint i = 0; i < _params.liquidityInvestments.length; i++) {
            LiquidityInvestment memory vaultStrategy = _params.liquidityInvestments[i];

            if (!liquidityManager.positionManagerWhitelist(vaultStrategy.positionManager))
                revert InvalidInvestment();

            _liquidityInvestmentsPerStrategy[strategyId].push(vaultStrategy);
        }

=======
>>>>>>> b6285c9a
        emit StrategyCreated(msg.sender, strategyId, _params.metadataHash);
    }

    function invest(InvestParams calldata _params) external virtual {
        if (_params.strategyId > _strategies.length)
            revert StrategyUnavailable();

        Strategy storage strategy = _strategies[_params.strategyId];
        address strategist = subscriptionManager.isSubscribed(strategy.creator, _params.strategistPermit)
            ? strategy.creator
            : address(0);

        // max approve is safe since zapManager is a trusted contract
        if (_params.inputToken.allowance(address(this), address(zapManager)) < _params.inputAmount)
            _params.inputToken.approve(address(zapManager), type(uint256).max);

        PullFundsResult memory pullFundsResult = _pullFunds(
            PullFundsParams({
                strategist: strategist,
                strategyId: _params.strategyId,
                inputToken: _params.inputToken,
                inputAmount: _params.inputAmount,
                inputTokenSwap: _params.inputTokenSwap,
                permit: _params.investorPermit
            })
        );

        // max approve is safe since zapManager is a trusted contract
        if (stable.allowance(address(this), address(zapManager)) < pullFundsResult.remainingAmount)
            stable.approve(address(zapManager), type(uint256).max);

        uint[] memory dcaPositionIds = abi.decode(
            _callInvestLib(
                abi.encodeWithSelector(
                    InvestLib.investInDca.selector,
                    InvestLib.DcaInvestmentParams({
                        dca: dca,
                        dcaInvestments: _dcaInvestmentsPerStrategy[_params.strategyId],
                        inputToken: stable,
                        amount: pullFundsResult.remainingAmount,
                        zapManager: zapManager,
                        swaps: _params.dcaSwaps
                    })
                )
            ),
            (uint[])
        );
<<<<<<< HEAD
        VaultPosition[] memory vaultPositions = _investInVaults(
            InvestInProductParams({
                strategyId: _params.strategyId,
                amount: pullFundsResult.remainingAmount,
                swaps: _params.vaultSwaps
            })
        );
        // TODO assign liquidity positions
        LiquidityPosition[] memory liquidityPositions = _investInLiquidity(
            _params.strategyId,
            _params.liquidityInvestParams
        );

        _updateDust(stable, initialBalance + pullFundsResult.strategistFee);

=======

        InvestLib.VaultPosition[] memory vaultPositions = abi.decode(
            _callInvestLib(
                abi.encodeWithSelector(
                    InvestLib.investInVaults.selector,
                    InvestLib.VaultInvestmentParams({
                        vaultManager: vaultManager,
                        vaultInvestments: _vaultInvestmentsPerStrategy[_params.strategyId],
                        inputToken: stable,
                        amount: pullFundsResult.remainingAmount,
                        zapManager: zapManager,
                        swaps: _params.vaultSwaps
                    })
                )
            ),
            (InvestLib.VaultPosition[])
        );

>>>>>>> b6285c9a
        uint positionId = _positions[msg.sender].length;

        Position storage position = _positions[msg.sender].push();

        position.strategyId = _params.strategyId;
<<<<<<< HEAD
        _dcaPositionsPerPosition[msg.sender][positionId] = dcaPositionIds;

        for (uint i = 0; i < vaultPositions.length; i++)
=======
        position.depositedAmount = _params.inputAmount;
        position.remainingAmount = pullFundsResult.remainingAmount;
        _dcaPositionsPerPosition[msg.sender][positionId] = dcaPositionIds;

        for (uint i; i < vaultPositions.length; ++i)
>>>>>>> b6285c9a
            _vaultPositionsPerPosition[msg.sender][positionId].push(vaultPositions[i]);

        emit PositionCreated(
            msg.sender,
            _params.strategyId,
            positionId,
            address(_params.inputToken),
            _params.inputAmount,
            pullFundsResult.remainingAmount,
            dcaPositionIds,
            vaultPositions
        );
    }

    function closePosition(uint _positionId) external virtual {
        Position storage position = _positions[msg.sender][_positionId];
        uint[] memory dcaPositions = _dcaPositionsPerPosition[msg.sender][_positionId];
<<<<<<< HEAD
        VaultPosition[] memory vaultPositions = _vaultPositionsPerPosition[msg.sender][_positionId];
=======
        InvestLib.VaultPosition[] memory vaultPositions = _vaultPositionsPerPosition[msg.sender][_positionId];
>>>>>>> b6285c9a

        if (position.closed)
            revert PositionAlreadyClosed();

        position.closed = true;

        uint[][] memory dcaWithdrawnAmounts = new uint[][](dcaPositions.length);
        uint[] memory vaultsWithdrawnAmounts = new uint[](vaultPositions.length);

        // close dca positions
<<<<<<< HEAD
        for (uint i = 0; i < dcaPositions.length; i++) {
=======
        for (uint i; i < dcaPositions.length; ++i) {
>>>>>>> b6285c9a
            DollarCostAverage.PositionInfo memory dcaPosition = dca.getPosition(
                address(this),
                dcaPositions[i]
            );
            DollarCostAverage.PoolInfo memory poolInfo = dca.getPool(dcaPosition.poolId);
            IERC20Upgradeable inputToken = IERC20Upgradeable(poolInfo.inputToken);
            IERC20Upgradeable outputToken = IERC20Upgradeable(poolInfo.outputToken);
            uint initialInputTokenBalance = inputToken.balanceOf(address(this));
            uint initialOutputTokenBalance = outputToken.balanceOf(address(this));

            dca.withdrawAll(dcaPositions[i]);

            uint inputTokenAmount = inputToken.balanceOf(address(this)) - initialInputTokenBalance;
            uint outputTokenAmount = outputToken.balanceOf(address(this)) - initialOutputTokenBalance;

            if (inputTokenAmount > 0 || outputTokenAmount > 0) {
                dcaWithdrawnAmounts[i] = new uint[](2);

                if (inputTokenAmount > 0) {
                    dcaWithdrawnAmounts[i][0] = inputTokenAmount;
                    inputToken.safeTransfer(msg.sender, inputTokenAmount);
                }

                if (outputTokenAmount > 0) {
                    dcaWithdrawnAmounts[i][1] = outputTokenAmount;
                    outputToken.safeTransfer(msg.sender, outputTokenAmount);
                }
            }
        }

        // close vault positions
<<<<<<< HEAD
        for (uint i = 0; i < vaultPositions.length; i++) {
            VaultPosition memory vaultPosition = vaultPositions[i];
=======
        for (uint i; i < vaultPositions.length; ++i) {
            InvestLib.VaultPosition memory vaultPosition = vaultPositions[i];
>>>>>>> b6285c9a
            IBeefyVaultV7 vault = IBeefyVaultV7(vaultPosition.vault);

            uint initialBalance = vault.want().balanceOf(address(this));

            vault.withdraw(vaultPosition.amount);

            uint withdrawnAmount = vault.want().balanceOf(address(this)) - initialBalance;

            if (withdrawnAmount > 0) {
                vaultsWithdrawnAmounts[i] = withdrawnAmount;
                vault.want().safeTransfer(msg.sender, withdrawnAmount);
            }
        }

        emit PositionClosed(
            msg.sender,
            position.strategyId,
            _positionId,
            dcaWithdrawnAmounts,
            vaultsWithdrawnAmounts
        );
    }

    function collectPosition(uint _positionId) external virtual {
        if (_positionId >= _positions[msg.sender].length)
            revert InvalidPositionId(msg.sender, _positionId);

        Position storage position = _positions[msg.sender][_positionId];
        uint[] memory dcaPositions = _dcaPositionsPerPosition[msg.sender][_positionId];

        if (position.closed)
            revert PositionAlreadyClosed();

        uint[] memory dcaWithdrawnAmounts = new uint[](dcaPositions.length);

<<<<<<< HEAD
        for (uint i; i < dcaPositions.length; i++) {
=======
        for (uint i; i < dcaPositions.length; ++i) {
>>>>>>> b6285c9a
            DollarCostAverage.PositionInfo memory dcaPosition = dca.getPosition(
                address(this),
                dcaPositions[i]
            );
            DollarCostAverage.PoolInfo memory poolInfo = dca.getPool(dcaPosition.poolId);
            IERC20Upgradeable outputToken = IERC20Upgradeable(poolInfo.outputToken);
            uint initialOutputTokenBalance = outputToken.balanceOf(address(this));

            dca.withdrawSwapped(dcaPositions[i]);

            uint outputTokenAmount = outputToken.balanceOf(address(this)) - initialOutputTokenBalance;

            if (outputTokenAmount > 0) {
                dcaWithdrawnAmounts[i] = outputTokenAmount;
                outputToken.safeTransfer(msg.sender, outputTokenAmount);
            }
        }

        emit PositionCollected(
            msg.sender,
            position.strategyId,
            _positionId,
            dcaWithdrawnAmounts
        );
    }

    function collectStrategistRewards() public virtual {
        uint strategistReward = _strategistRewards[msg.sender];

        _strategistRewards[msg.sender] = 0;
        stable.safeTransfer(msg.sender, strategistReward);

        emit CollectedStrategistRewards(msg.sender, strategistReward);
    }

    /**
     * ----- Getters -----
     */

    function getStrategistRewards(address _strategist) external virtual view returns (uint) {
        return _strategistRewards[_strategist];
    }

    function getPositionsLength(address _investor) external virtual view returns (uint) {
        return _positions[_investor].length;
    }

    function getPosition(
        address _investor,
        uint _index
    ) external virtual view returns (Position memory) {
        return _positions[_investor][_index];
    }

<<<<<<< HEAD
    function getPositionInvestments(
        address _investor,
        uint _positionId
    ) external virtual view returns (
        uint[] memory dcaPositions,
        VaultPosition[] memory vaultPositions
=======
    function getPositionInvestments(address _investor, uint _positionId) external virtual view returns (
        uint[] memory dcaPositions,
        InvestLib.VaultPosition[] memory vaultPositions
>>>>>>> b6285c9a
    ) {
        return (
            _dcaPositionsPerPosition[_investor][_positionId],
            _vaultPositionsPerPosition[_investor][_positionId]
        );
    }

    function getPositions(address _investor) external virtual view returns (Position[] memory) {
        return _positions[_investor];
    }

    function getStrategyCreator(uint _strategyId) external virtual view returns (address) {
        return _strategies[_strategyId].creator;
    }

    function getStrategyInvestments(
        uint _strategyId
    ) external virtual view returns (
<<<<<<< HEAD
        DcaInvestment[] memory dcaInvestments,
        VaultInvestment[] memory vaultInvestments
=======
        InvestLib.DcaInvestment[] memory dcaInvestments,
        InvestLib.VaultInvestment[] memory vaultInvestments
>>>>>>> b6285c9a
    ) {
        return (_dcaInvestmentsPerStrategy[_strategyId], _vaultInvestmentsPerStrategy[_strategyId]);
    }

    function getStrategiesLength() external virtual view returns (uint) {
        return _strategies.length;
    }

    function getHotStrategies() external virtual view returns (uint[] memory) {
        return _hottestStrategiesArray;
    }

    function isHot(uint _strategyId) public virtual view returns (bool) {
        return _hottestStrategiesMapping[_strategyId];
    }

    function calculateFee(
        uint _strategyId,
        address _product,
        uint _amount,
        address _investor,
        address _strategist,
        SubscriptionManager.Permit calldata _investorPermit,
        SubscriptionManager.Permit calldata _strategistPermit
    ) external view returns (uint protocolFee, uint strategistFee) {
        uint currentStrategistPercentage = isHot(_strategyId)
            ? hotStrategistPercentage
            : strategistPercentage;

        address strategist = subscriptionManager.isSubscribed(_strategist, _strategistPermit)
            ? _strategist
            : address(0);

        (protocolFee, strategistFee) = _calculateProductFee(
            _product,
            _investor,
            strategist,
            _amount,
            currentStrategistPercentage,
            _investorPermit
        );
    }

    /**
     * ----- Internal functions -----
     */

<<<<<<< HEAD
    function _investInDca(
        InvestInProductParams memory _params
    ) internal virtual returns (uint[] memory) {
        DcaInvestment[] memory dcaInvestments = _dcaInvestmentsPerStrategy[_params.strategyId];

        if (dcaInvestments.length == 0)
            return new uint[](0);

        if (_params.swaps.length != dcaInvestments.length)
            revert InvalidParamsLength();

        uint[] memory dcaPositionIds = new uint[](dcaInvestments.length);
        uint nextDcaPositionId = dca.getPositionsLength(address(this));

        for (uint i = 0; i < dcaInvestments.length; i++) {
            DcaInvestment memory investment = dcaInvestments[i];
            IERC20Upgradeable inputToken = IERC20Upgradeable(dca.getPool(investment.poolId).inputToken);

            uint swapOutput = _zap(
                _params.swaps[i],
                stable,
                inputToken,
                _params.amount * investment.percentage / 100
            );

            inputToken.safeIncreaseAllowance(address(dca), swapOutput);

            dca.depositUsingStrategy(investment.poolId, investment.swaps, swapOutput);

            dcaPositionIds[i] = nextDcaPositionId;
            nextDcaPositionId++;
        }

        return dcaPositionIds;
    }

    function _investInVaults(
        InvestInProductParams memory _params
    ) internal virtual returns (VaultPosition[] memory) {
        VaultInvestment[] memory vaultInvestments = _vaultInvestmentsPerStrategy[_params.strategyId];

        if (vaultInvestments.length == 0)
            return new VaultPosition[](0);

        if (_params.swaps.length != vaultInvestments.length)
            revert InvalidParamsLength();

        VaultPosition[] memory vaultPositions = new VaultPosition[](vaultInvestments.length);

        for (uint i = 0; i < vaultInvestments.length; i++) {
            VaultInvestment memory investment = vaultInvestments[i];
            IBeefyVaultV7 vault = IBeefyVaultV7(investment.vault);
            IERC20Upgradeable inputToken = vault.want();

            uint swapOutput = _zap(
                _params.swaps[i],
                stable,
                inputToken,
                _params.amount * investment.percentage / 100
            );

            inputToken.safeIncreaseAllowance(address(vaultManager), swapOutput);
=======
    function _callInvestLib(
        bytes memory _callData
    ) internal returns (
        bytes memory
    ) {
        (bool success, bytes memory resultData) = investmentLib.delegatecall(_callData);
>>>>>>> b6285c9a

        if (!success)
            revert LowLevelCallFailed(address(investmentLib), "", resultData);

        return resultData;
    }

    function _investInLiquidity(
        uint _strategyId,
        LiquidityInvestParams[] memory _params
    ) internal virtual returns (LiquidityPosition[] memory) {
        LiquidityInvestment[] memory liquidityInvestments = _liquidityInvestmentsPerStrategy[_strategyId];

        if (liquidityInvestments.length == 0)
            return new LiquidityPosition[](0);

        if (_params.length != liquidityInvestments.length)
            revert InvalidParamsLength();

        LiquidityPosition[] memory liquidityPositions = new LiquidityPosition[](liquidityInvestments.length);

        for (uint i = 0; i < liquidityInvestments.length; i++) {
            // TODO
        }

        return liquidityPositions;
    }

    function _pullFunds(
        PullFundsParams memory _params
    ) internal virtual returns (
        PullFundsResult memory
    ) {
        Strategy storage strategy = _strategies[_params.strategyId];

        uint currentStrategistPercentage = isHot(_params.strategyId)
            ? hotStrategistPercentage
            : strategistPercentage;
        uint initialInputTokenBalance = _params.inputToken.balanceOf(address(this));

        _params.inputToken.safeTransferFrom(msg.sender, address(this), _params.inputAmount);

        // Convert to stable if input token is not stable and set amount in stable terms
        uint stableAmount = _params.inputToken == stable
            ? _params.inputToken.balanceOf(address(this)) - initialInputTokenBalance
            : zapManager.zap(
                _params.inputTokenSwap,
                _params.inputToken,
                stable,
                _params.inputToken.balanceOf(address(this)) - initialInputTokenBalance
            );

        uint protocolFee;
        uint strategistFee;

        if (strategy.percentages[PRODUCT_DCA] > 0) {
            (uint _protocolFee, uint _strategistFee) = _calculateProductFee(
                address(dca),
                msg.sender,
                _params.strategist,
                stableAmount * strategy.percentages[PRODUCT_DCA] / 100,
                currentStrategistPercentage,
                _params.permit
            );

            protocolFee += _protocolFee;
            strategistFee += _strategistFee;
        }

        if (strategy.percentages[PRODUCT_VAULTS] > 0) {
            (uint _protocolFee, uint _strategistFee) = _calculateProductFee(
                address(vaultManager),
                msg.sender,
                _params.strategist,
                stableAmount * strategy.percentages[PRODUCT_VAULTS] / 100,
<<<<<<< HEAD
                currentStrategistPercentage,
                _params.permit
            );

            protocolFee += _protocolFee;
            strategistFee += _strategistFee;
        }

        if (strategy.percentages[PRODUCT_LIQUIDITY] > 0) {
            (uint _protocolFee, uint _strategistFee) = _calculateProductFee(
                address(liquidityManager),
                msg.sender,
                _params.strategist,
                stableAmount * strategy.percentages[PRODUCT_LIQUIDITY] / 100,
=======
>>>>>>> b6285c9a
                currentStrategistPercentage,
                _params.permit
            );

            protocolFee += _protocolFee;
            strategistFee += _strategistFee;
        }

        stable.safeTransfer(treasury, protocolFee);

        if (strategistFee > 0) {
            _strategistRewards[_params.strategist] += strategistFee;

            emit UseFee.Fee(msg.sender, _params.strategist, strategistFee, abi.encode(_params.strategyId));
        }

        emit UseFee.Fee(msg.sender, treasury, protocolFee, abi.encode(_params.strategyId));

        return PullFundsResult(
            stableAmount - (protocolFee + strategistFee),
            strategistFee
        );
    }

    /**
     * @dev Takes the base fee of a product and splits it between the protocol and strategist fees by applying the current strategist percentage.
     *
     * @param _product The product to calculate the fee for
     * @param _investor The user that is paying the fee
     * @param _strategist The strategist that created the strategy
     * @param _amount The amount being deposited into the product
     * @param _currentStrategistPercentage Percentage based on the strategy being one of the hottest deals
     * @param _permit The permit to check if the user is subscribed
     *
     * @return protocolFee The fee that goes to the protocol
     * @return strategistFee The fee that goes to the strategy creator
     **/
    function _calculateProductFee(
        address _product,
        address _investor,
        address _strategist,
        uint _amount,
        uint _currentStrategistPercentage,
        SubscriptionManager.Permit memory _permit
    ) internal virtual view returns (
        uint protocolFee,
        uint strategistFee
    ) {
        (uint baseFee, uint nonSubscriberFee) = UseFee(_product).calculateFee(
            _investor,
            _amount,
            _permit
        );

        strategistFee = _strategist != address(0)
            ? baseFee * _currentStrategistPercentage / 100
            : 0;
        protocolFee = baseFee - strategistFee + nonSubscriberFee;
    }

    /**
     * ----- Contract management -----
     */

    function setStrategistPercentage(uint32 _strategistPercentage) public virtual onlyOwner {
        if (_strategistPercentage > 100)
            revert PercentageTooHigh();

        strategistPercentage = _strategistPercentage;

        emit StrategistPercentageUpdated(_strategistPercentage);
    }

    function setHotStrategistPercentage(uint32 _hotStrategistPercentage) public virtual onlyOwner {
        if (_hotStrategistPercentage > 100)
            revert PercentageTooHigh();

        hotStrategistPercentage = _hotStrategistPercentage;

        emit HotStrategistPercentageUpdated(_hotStrategistPercentage);
    }

    function setHottestStrategies(uint[] calldata _strategyIds) external virtual onlyOwner {
        if (_strategyIds.length > maxHottestStrategies)
            revert TooManyUsers();

        for (uint i; i < _hottestStrategiesArray.length; ++i)
            _hottestStrategiesMapping[_hottestStrategiesArray[i]] = false;

        for (uint i; i < _strategyIds.length; ++i)
            _hottestStrategiesMapping[_strategyIds[i]] = true;

        _hottestStrategiesArray = _strategyIds;

        emit HottestStrategiesUpdated(_strategyIds);
    }

    function setMaxHottestStrategies(uint8 _maxHottestStrategies) public virtual onlyOwner {
        maxHottestStrategies = _maxHottestStrategies;

        emit MaxHotStrategiesUpdated(_maxHottestStrategies);
    }
}<|MERGE_RESOLUTION|>--- conflicted
+++ resolved
@@ -13,28 +13,13 @@
 import {SubscriptionManager} from "./SubscriptionManager.sol";
 import {VaultManager} from "./VaultManager.sol";
 import {DollarCostAverage} from './DollarCostAverage.sol';
-<<<<<<< HEAD
+import {InvestLib} from "./libraries/InvestLib.sol";
 import {LiquidityManager} from './LiquidityManager.sol';
-import {UseZap} from "./abstract/UseZap.sol";
-=======
-import {InvestLib} from "./libraries/InvestLib.sol";
->>>>>>> b6285c9a
 
 contract StrategyManager is HubOwnable, UseTreasury, ICall {
     using SafeERC20Upgradeable for IERC20Upgradeable;
 
-<<<<<<< HEAD
-    struct DcaInvestment {
-        uint208 poolId;
-        uint16 swaps;
-        uint8 percentage;
-    }
-
-    struct VaultInvestment {
-        address vault;
-        uint8 percentage;
-    }
-
+    // TODO move to InvestLib
     struct LiquidityInvestment {
         address positionManager;
         address token0;
@@ -45,22 +30,13 @@
         uint8 percentage;
     }
 
-=======
->>>>>>> b6285c9a
     // @notice percentages is a mapping from product id to its percentage
     struct Strategy {
         address creator;
         mapping(uint8 => uint8) percentages;
-<<<<<<< HEAD
-    }
-
-    struct VaultPosition {
-        address vault;
-        uint amount;
-=======
->>>>>>> b6285c9a
-    }
-
+    }
+
+    // TODO move to InvestLib
     struct LiquidityPosition {
         address positionManager;
         uint tokenId;
@@ -68,11 +44,6 @@
 
     struct Position {
         uint strategyId;
-<<<<<<< HEAD
-=======
-        uint depositedAmount;
-        uint remainingAmount;
->>>>>>> b6285c9a
         bool closed;
     }
 
@@ -91,19 +62,14 @@
     }
 
     struct CreateStrategyParams {
-<<<<<<< HEAD
-        DcaInvestment[] dcaInvestments;
-        VaultInvestment[] vaultInvestments;
-        LiquidityInvestment[] liquidityInvestments;
-=======
         InvestLib.DcaInvestment[] dcaInvestments;
         InvestLib.VaultInvestment[] vaultInvestments;
->>>>>>> b6285c9a
+        LiquidityInvestment[] liquidityInvestments;
         SubscriptionManager.Permit permit;
         bytes32 metadataHash;
     }
 
-<<<<<<< HEAD
+    // TODO move to investlib
     struct LiquidityInvestParams {
         IERC20Upgradeable inputToken;
         bytes swapToken0;
@@ -118,8 +84,6 @@
         bytes zapToken1;
     }
 
-=======
->>>>>>> b6285c9a
     /**
      * @dev swaps bytes are the encoded versions of ZapManager.ProtocolCall used in the callProtocol function
      */
@@ -157,34 +121,22 @@
 
     uint8 public constant PRODUCT_DCA = 0;
     uint8 public constant PRODUCT_VAULTS = 1;
-<<<<<<< HEAD
     uint8 public constant PRODUCT_LIQUIDITY = 2;
-=======
->>>>>>> b6285c9a
 
     mapping(address => uint) internal _strategistRewards;
 
     Strategy[] internal _strategies;
-<<<<<<< HEAD
-    mapping(uint => DcaInvestment[]) internal _dcaInvestmentsPerStrategy;
-    mapping(uint => VaultInvestment[]) internal _vaultInvestmentsPerStrategy;
-    mapping(uint => LiquidityInvestment[]) internal _liquidityInvestmentsPerStrategy;
-=======
     mapping(uint => InvestLib.DcaInvestment[]) internal _dcaInvestmentsPerStrategy;
     mapping(uint => InvestLib.VaultInvestment[]) internal _vaultInvestmentsPerStrategy;
->>>>>>> b6285c9a
+    mapping(uint => LiquidityInvestment[]) internal _liquidityInvestmentsPerStrategy;
 
     mapping(address => Position[]) internal _positions;
     // @dev investor => strategy position id => dca position ids
     mapping(address => mapping(uint => uint[])) internal _dcaPositionsPerPosition;
     // @dev investor => strategy position id => vault positions
-<<<<<<< HEAD
-    mapping(address => mapping(uint => VaultPosition[])) internal _vaultPositionsPerPosition;
+    mapping(address => mapping(uint => InvestLib.VaultPosition[])) internal _vaultPositionsPerPosition;
     // @dev investor => strategy position id => liquidity positions
     mapping(address => mapping(uint => LiquidityPosition[])) internal _liquidityPositionsPerPosition;
-=======
-    mapping(address => mapping(uint => InvestLib.VaultPosition[])) internal _vaultPositionsPerPosition;
->>>>>>> b6285c9a
 
     address public investmentLib;
     IERC20Upgradeable public stable;
@@ -227,10 +179,6 @@
     error InvalidInvestment();
     error PercentageTooHigh();
     error StrategyUnavailable();
-<<<<<<< HEAD
-    error InvalidParamsLength();
-=======
->>>>>>> b6285c9a
     error PositionAlreadyClosed();
     error InvalidPositionId(address investor, uint positionId);
 
@@ -265,17 +213,10 @@
         uint8 vaultPercentage;
         uint8 liquidityPercentage;
 
-<<<<<<< HEAD
-        for (uint i = 0; i < _params.dcaInvestments.length; i++)
-            dcaPercentage += _params.dcaInvestments[i].percentage;
-
-        for (uint i = 0; i < _params.vaultInvestments.length; i++)
-=======
         for (uint i; i < _params.dcaInvestments.length; ++i)
             dcaPercentage += _params.dcaInvestments[i].percentage;
 
         for (uint i; i < _params.vaultInvestments.length; ++i)
->>>>>>> b6285c9a
             vaultPercentage += _params.vaultInvestments[i].percentage;
 
         for (uint i = 0; i < _params.liquidityInvestments.length; i++)
@@ -290,18 +231,11 @@
         strategy.creator = msg.sender;
         strategy.percentages[PRODUCT_DCA] = dcaPercentage;
         strategy.percentages[PRODUCT_VAULTS] = vaultPercentage;
-<<<<<<< HEAD
         strategy.percentages[PRODUCT_LIQUIDITY] = liquidityPercentage;
-
-        // Assigning isn't possible because you can't convert an array of structs from memory to storage
-        for (uint i = 0; i < _params.dcaInvestments.length; i++) {
-            DcaInvestment memory dcaStrategy = _params.dcaInvestments[i];
-=======
 
         // Assigning isn't possible because you can't convert an array of structs from memory to storage
         for (uint i; i < _params.dcaInvestments.length; ++i) {
             InvestLib.DcaInvestment memory dcaStrategy = _params.dcaInvestments[i];
->>>>>>> b6285c9a
 
             if (dcaStrategy.poolId >= dca.getPoolsLength())
                 revert InvalidInvestment();
@@ -309,13 +243,8 @@
             _dcaInvestmentsPerStrategy[strategyId].push(dcaStrategy);
         }
 
-<<<<<<< HEAD
-        for (uint i = 0; i < _params.vaultInvestments.length; i++) {
-            VaultInvestment memory vaultStrategy = _params.vaultInvestments[i];
-=======
         for (uint i; i < _params.vaultInvestments.length; ++i) {
             InvestLib.VaultInvestment memory vaultStrategy = _params.vaultInvestments[i];
->>>>>>> b6285c9a
 
             if (!vaultManager.whitelistedVaults(vaultStrategy.vault))
                 revert InvalidInvestment();
@@ -323,7 +252,6 @@
             _vaultInvestmentsPerStrategy[strategyId].push(vaultStrategy);
         }
 
-<<<<<<< HEAD
         for (uint i = 0; i < _params.liquidityInvestments.length; i++) {
             LiquidityInvestment memory vaultStrategy = _params.liquidityInvestments[i];
 
@@ -333,8 +261,6 @@
             _liquidityInvestmentsPerStrategy[strategyId].push(vaultStrategy);
         }
 
-=======
->>>>>>> b6285c9a
         emit StrategyCreated(msg.sender, strategyId, _params.metadataHash);
     }
 
@@ -382,23 +308,6 @@
             ),
             (uint[])
         );
-<<<<<<< HEAD
-        VaultPosition[] memory vaultPositions = _investInVaults(
-            InvestInProductParams({
-                strategyId: _params.strategyId,
-                amount: pullFundsResult.remainingAmount,
-                swaps: _params.vaultSwaps
-            })
-        );
-        // TODO assign liquidity positions
-        LiquidityPosition[] memory liquidityPositions = _investInLiquidity(
-            _params.strategyId,
-            _params.liquidityInvestParams
-        );
-
-        _updateDust(stable, initialBalance + pullFundsResult.strategistFee);
-
-=======
 
         InvestLib.VaultPosition[] memory vaultPositions = abi.decode(
             _callInvestLib(
@@ -416,24 +325,20 @@
             ),
             (InvestLib.VaultPosition[])
         );
-
->>>>>>> b6285c9a
+        // TODO assign liquidity positions
+        LiquidityPosition[] memory liquidityPositions = _investInLiquidity(
+            _params.strategyId,
+            _params.liquidityInvestParams
+        );
+
         uint positionId = _positions[msg.sender].length;
 
         Position storage position = _positions[msg.sender].push();
 
         position.strategyId = _params.strategyId;
-<<<<<<< HEAD
         _dcaPositionsPerPosition[msg.sender][positionId] = dcaPositionIds;
 
-        for (uint i = 0; i < vaultPositions.length; i++)
-=======
-        position.depositedAmount = _params.inputAmount;
-        position.remainingAmount = pullFundsResult.remainingAmount;
-        _dcaPositionsPerPosition[msg.sender][positionId] = dcaPositionIds;
-
         for (uint i; i < vaultPositions.length; ++i)
->>>>>>> b6285c9a
             _vaultPositionsPerPosition[msg.sender][positionId].push(vaultPositions[i]);
 
         emit PositionCreated(
@@ -451,11 +356,7 @@
     function closePosition(uint _positionId) external virtual {
         Position storage position = _positions[msg.sender][_positionId];
         uint[] memory dcaPositions = _dcaPositionsPerPosition[msg.sender][_positionId];
-<<<<<<< HEAD
-        VaultPosition[] memory vaultPositions = _vaultPositionsPerPosition[msg.sender][_positionId];
-=======
         InvestLib.VaultPosition[] memory vaultPositions = _vaultPositionsPerPosition[msg.sender][_positionId];
->>>>>>> b6285c9a
 
         if (position.closed)
             revert PositionAlreadyClosed();
@@ -466,11 +367,7 @@
         uint[] memory vaultsWithdrawnAmounts = new uint[](vaultPositions.length);
 
         // close dca positions
-<<<<<<< HEAD
-        for (uint i = 0; i < dcaPositions.length; i++) {
-=======
         for (uint i; i < dcaPositions.length; ++i) {
->>>>>>> b6285c9a
             DollarCostAverage.PositionInfo memory dcaPosition = dca.getPosition(
                 address(this),
                 dcaPositions[i]
@@ -502,13 +399,8 @@
         }
 
         // close vault positions
-<<<<<<< HEAD
-        for (uint i = 0; i < vaultPositions.length; i++) {
-            VaultPosition memory vaultPosition = vaultPositions[i];
-=======
         for (uint i; i < vaultPositions.length; ++i) {
             InvestLib.VaultPosition memory vaultPosition = vaultPositions[i];
->>>>>>> b6285c9a
             IBeefyVaultV7 vault = IBeefyVaultV7(vaultPosition.vault);
 
             uint initialBalance = vault.want().balanceOf(address(this));
@@ -544,11 +436,7 @@
 
         uint[] memory dcaWithdrawnAmounts = new uint[](dcaPositions.length);
 
-<<<<<<< HEAD
-        for (uint i; i < dcaPositions.length; i++) {
-=======
         for (uint i; i < dcaPositions.length; ++i) {
->>>>>>> b6285c9a
             DollarCostAverage.PositionInfo memory dcaPosition = dca.getPosition(
                 address(this),
                 dcaPositions[i]
@@ -603,18 +491,12 @@
         return _positions[_investor][_index];
     }
 
-<<<<<<< HEAD
     function getPositionInvestments(
         address _investor,
         uint _positionId
     ) external virtual view returns (
         uint[] memory dcaPositions,
-        VaultPosition[] memory vaultPositions
-=======
-    function getPositionInvestments(address _investor, uint _positionId) external virtual view returns (
-        uint[] memory dcaPositions,
         InvestLib.VaultPosition[] memory vaultPositions
->>>>>>> b6285c9a
     ) {
         return (
             _dcaPositionsPerPosition[_investor][_positionId],
@@ -633,13 +515,8 @@
     function getStrategyInvestments(
         uint _strategyId
     ) external virtual view returns (
-<<<<<<< HEAD
-        DcaInvestment[] memory dcaInvestments,
-        VaultInvestment[] memory vaultInvestments
-=======
         InvestLib.DcaInvestment[] memory dcaInvestments,
         InvestLib.VaultInvestment[] memory vaultInvestments
->>>>>>> b6285c9a
     ) {
         return (_dcaInvestmentsPerStrategy[_strategyId], _vaultInvestmentsPerStrategy[_strategyId]);
     }
@@ -687,77 +564,12 @@
      * ----- Internal functions -----
      */
 
-<<<<<<< HEAD
-    function _investInDca(
-        InvestInProductParams memory _params
-    ) internal virtual returns (uint[] memory) {
-        DcaInvestment[] memory dcaInvestments = _dcaInvestmentsPerStrategy[_params.strategyId];
-
-        if (dcaInvestments.length == 0)
-            return new uint[](0);
-
-        if (_params.swaps.length != dcaInvestments.length)
-            revert InvalidParamsLength();
-
-        uint[] memory dcaPositionIds = new uint[](dcaInvestments.length);
-        uint nextDcaPositionId = dca.getPositionsLength(address(this));
-
-        for (uint i = 0; i < dcaInvestments.length; i++) {
-            DcaInvestment memory investment = dcaInvestments[i];
-            IERC20Upgradeable inputToken = IERC20Upgradeable(dca.getPool(investment.poolId).inputToken);
-
-            uint swapOutput = _zap(
-                _params.swaps[i],
-                stable,
-                inputToken,
-                _params.amount * investment.percentage / 100
-            );
-
-            inputToken.safeIncreaseAllowance(address(dca), swapOutput);
-
-            dca.depositUsingStrategy(investment.poolId, investment.swaps, swapOutput);
-
-            dcaPositionIds[i] = nextDcaPositionId;
-            nextDcaPositionId++;
-        }
-
-        return dcaPositionIds;
-    }
-
-    function _investInVaults(
-        InvestInProductParams memory _params
-    ) internal virtual returns (VaultPosition[] memory) {
-        VaultInvestment[] memory vaultInvestments = _vaultInvestmentsPerStrategy[_params.strategyId];
-
-        if (vaultInvestments.length == 0)
-            return new VaultPosition[](0);
-
-        if (_params.swaps.length != vaultInvestments.length)
-            revert InvalidParamsLength();
-
-        VaultPosition[] memory vaultPositions = new VaultPosition[](vaultInvestments.length);
-
-        for (uint i = 0; i < vaultInvestments.length; i++) {
-            VaultInvestment memory investment = vaultInvestments[i];
-            IBeefyVaultV7 vault = IBeefyVaultV7(investment.vault);
-            IERC20Upgradeable inputToken = vault.want();
-
-            uint swapOutput = _zap(
-                _params.swaps[i],
-                stable,
-                inputToken,
-                _params.amount * investment.percentage / 100
-            );
-
-            inputToken.safeIncreaseAllowance(address(vaultManager), swapOutput);
-=======
     function _callInvestLib(
         bytes memory _callData
     ) internal returns (
         bytes memory
     ) {
         (bool success, bytes memory resultData) = investmentLib.delegatecall(_callData);
->>>>>>> b6285c9a
 
         if (!success)
             revert LowLevelCallFailed(address(investmentLib), "", resultData);
@@ -833,7 +645,6 @@
                 msg.sender,
                 _params.strategist,
                 stableAmount * strategy.percentages[PRODUCT_VAULTS] / 100,
-<<<<<<< HEAD
                 currentStrategistPercentage,
                 _params.permit
             );
@@ -848,8 +659,6 @@
                 msg.sender,
                 _params.strategist,
                 stableAmount * strategy.percentages[PRODUCT_LIQUIDITY] / 100,
-=======
->>>>>>> b6285c9a
                 currentStrategistPercentage,
                 _params.permit
             );
